<<<<<<< HEAD
import unittest
import json
import io
from unittest.mock import patch, MagicMock
import os
import importlib.util

# Mock del modello prima di importare l'app
with patch('builtins.open'), patch('pickle.load') as mock_pickle:
    mock_model = MagicMock()
    mock_model.predict.return_value = ['positive']
    mock_model.predict_proba.return_value = [[0.1, 0.9]]
    mock_model.__class__.__name__ = 'MockModel'
    mock_pickle.return_value = mock_model

    # Importa direttamente app.py dalla root del progetto
    app_path = os.path.join(os.path.dirname(__file__), "..", "app.py")
    spec = importlib.util.spec_from_file_location("app", app_path)
    app_module = importlib.util.module_from_spec(spec)
    spec.loader.exec_module(app_module)
    app = app_module.app


class TestSentimentApp(unittest.TestCase):

    def setUp(self):
        """Setup per ogni test"""
        self.app = app.test_client()
        self.app.testing = True

    def test_index_route(self):
        """Test della route principale"""
        with patch('app.render_template') as mock_render:
            mock_render.return_value = 'index page'
            response = self.app.get('/')
            self.assertEqual(response.status_code, 200)
            mock_render.assert_called_once_with('index.html')

    def test_health_route(self):
        """Test dell'endpoint di health check"""
        response = self.app.get('/health')
        self.assertEqual(response.status_code, 200)

        data = json.loads(response.data)
        self.assertIn('status', data)
        self.assertIn('model_loaded', data)
        self.assertIn('timestamp', data)
        self.assertEqual(data['status'], 'healthy')

    def test_predict_success(self):
        """Test predizione con testo valido"""
        test_data = {'review': 'This movie is great!'}
        response = self.app.post('/predict',
                                 json=test_data,
                                 content_type='application/json')

        self.assertEqual(response.status_code, 200)
        data = json.loads(response.data)
        self.assertIn('sentiment', data)
        self.assertIn('confidence', data)
        self.assertIn('review', data)

    def test_predict_empty_text(self):
        """Test predizione con testo vuoto"""
        test_data = {'review': ''}
        response = self.app.post('/predict',
                                 json=test_data,
                                 content_type='application/json')

        self.assertEqual(response.status_code, 400)
        data = json.loads(response.data)
        self.assertIn('error', data)

    def test_predict_no_data(self):
        """Test predizione senza dati"""
        response = self.app.post('/predict',
                                 json={},
                                 content_type='application/json')

        self.assertEqual(response.status_code, 400)
        data = json.loads(response.data)
        self.assertIn('error', data)

    def test_predict_file_success(self):
        """Test predizione con file valido"""
        test_file_content = "Great movie!\nTerrible film!\nOkay story."

        data = {
            'file': (io.BytesIO(test_file_content.encode()), 'test.txt')
        }

        response = self.app.post('/predict-file',
                                 data=data,
                                 content_type='multipart/form-data')

        self.assertEqual(response.status_code, 200)
        result = json.loads(response.data)
        self.assertIn('total_processed', result)
        self.assertIn('results', result)
        self.assertGreater(result['total_processed'], 0)

    def test_predict_file_no_file(self):
        """Test predizione senza file"""
        response = self.app.post('/predict-file')

        self.assertEqual(response.status_code, 400)
        data = json.loads(response.data)
        self.assertIn('error', data)

    def test_metrics_endpoint(self):
        """Test dell'endpoint delle metriche Prometheus"""
        response = self.app.get('/metrics')
        self.assertEqual(response.status_code, 200)
        self.assertIn('text/plain', response.content_type)

    @patch('app.predict_sentiment')
    def test_predict_internal_error(self, mock_predict):
        """Test gestione errori interni"""
        mock_predict.side_effect = Exception("Model error")

        test_data = {'review': 'Test text'}
        response = self.app.post('/predict',
                                 json=test_data,
                                 content_type='application/json')

        self.assertEqual(response.status_code, 500)
        data = json.loads(response.data)
        self.assertIn('error', data)


if __name__ == '__main__':
    # Esegue tutti i test
    unittest.main(verbosity=2)
=======
#!/usr/bin/env python3
"""
Unit tests for the sentiment analysis application
"""

import pytest
import json
import os
import tempfile
from unittest.mock import patch, mock_open

from app import app, predict_sentiment

@pytest.fixture
def client():
    """Create a test client for the Flask application"""
    app.config['TESTING'] = True
    app.config['UPLOAD_FOLDER'] = tempfile.mkdtemp()

    with app.test_client() as client:
        yield client

@pytest.fixture
def mock_model():
    """Mock the sentiment analysis model"""
    with patch('app.model') as mock:
        mock.predict.return_value = ['positive']  # Mock positive sentiment
        mock.predict_proba.return_value = [[0.1, 0.9]]  # Mock probabilities
        yield mock

class TestAppEndpoints:
    """Test class for application endpoints"""

    def test_index_route(self, client):
        """Test the index route returns HTML page"""
        response = client.get('/')
        assert response.status_code == 200
        assert b'Sentiment Analysis Dashboard' in response.data

    def test_health_endpoint(self, client):
        """Test the health check endpoint"""
        response = client.get('/health')
        assert response.status_code == 200

        data = json.loads(response.data)
        assert 'status' in data
        assert 'timestamp' in data
        assert data['status'] == 'healthy'

    def test_metrics_endpoint(self, client):
        """Test the Prometheus metrics endpoint"""
        response = client.get('/metrics')
        assert response.status_code == 200
        assert response.content_type.startswith('text/plain')

class TestPredictEndpoint:
    """Test class for prediction endpoints"""

    def test_predict_valid_request(self, client, mock_model):
        """Test prediction with valid request"""
        test_data = {"review": "This product is amazing!"}

        response = client.post('/predict',
                             data=json.dumps(test_data),
                             content_type='application/json')

        assert response.status_code == 200
        data = json.loads(response.data)

        assert 'sentiment' in data
        assert 'confidence' in data
        assert 'review' in data
        assert data['sentiment'] in ['positive', 'negative', 'neutral']
        assert 0 <= data['confidence'] <= 1

    def test_predict_missing_review(self, client):
        """Test prediction with missing review field"""
        test_data = {}

        response = client.post('/predict',
                             data=json.dumps(test_data),
                             content_type='application/json')

        assert response.status_code == 400
        data = json.loads(response.data)
        assert 'error' in data

    def test_predict_empty_review(self, client):
        """Test prediction with empty review"""
        test_data = {"review": "   "}

        response = client.post('/predict',
                             data=json.dumps(test_data),
                             content_type='application/json')

        assert response.status_code == 400
        data = json.loads(response.data)
        assert 'error' in data

    def test_predict_invalid_json(self, client):
        """Test prediction with invalid JSON"""
        response = client.post('/predict',
                             data="invalid json",
                             content_type='application/json')

        assert response.status_code == 400

class TestFileUpload:
    """Test class for file upload functionality"""

    def test_predict_file_valid(self, client, mock_model):
        """Test batch prediction with valid file"""
        # Create a temporary file with test reviews
        test_content = "This product is great!\nI hate this item.\n"

        data = {
            'file': (tempfile.NamedTemporaryFile(mode='w+', delete=False, suffix='.txt'),
                    test_content)
        }

        # Write content to file
        with tempfile.NamedTemporaryFile(mode='w', delete=False, suffix='.txt') as f:
            f.write(test_content)
            temp_file_path = f.name

        with open(temp_file_path, 'rb') as f:
            response = client.post('/predict-file',
                                 data={'file': (f, 'test_reviews.txt')},
                                 content_type='multipart/form-data')

        os.unlink(temp_file_path)

        assert response.status_code == 200
        data = json.loads(response.data)

        assert 'results' in data
        assert 'total_processed' in data
        assert len(data['results']) == 2

    def test_predict_file_no_file(self, client):
        """Test batch prediction with no file uploaded"""
        response = client.post('/predict-file',
                             data={},
                             content_type='multipart/form-data')

        assert response.status_code == 400
        data = json.loads(response.data)
        assert 'error' in data

class TestSentimentPrediction:
    """Test class for sentiment prediction logic"""

    @patch('app.model')
    def test_predict_sentiment_function(self, mock_model):
        """Test the predict_sentiment function"""
        mock_model.predict.return_value = ['positive']
        mock_model.predict_proba.return_value = [[0.1, 0.2, 0.7]]

        sentiment, confidence = predict_sentiment("Great product!")

        assert sentiment == 'positive'
        assert isinstance(confidence, float)
        assert 0 <= confidence <= 1
        mock_model.predict.assert_called_once_with(["Great product!"])

    def test_predict_sentiment_no_model(self):
        """Test prediction when model is not loaded"""
        with patch('app.model', None):
            with pytest.raises(ValueError, match="Model not loaded"):
                predict_sentiment("Test review")

if __name__ == '__main__':
    pytest.main([__file__])
>>>>>>> db3404e5
<|MERGE_RESOLUTION|>--- conflicted
+++ resolved
@@ -1,138 +1,3 @@
-<<<<<<< HEAD
-import unittest
-import json
-import io
-from unittest.mock import patch, MagicMock
-import os
-import importlib.util
-
-# Mock del modello prima di importare l'app
-with patch('builtins.open'), patch('pickle.load') as mock_pickle:
-    mock_model = MagicMock()
-    mock_model.predict.return_value = ['positive']
-    mock_model.predict_proba.return_value = [[0.1, 0.9]]
-    mock_model.__class__.__name__ = 'MockModel'
-    mock_pickle.return_value = mock_model
-
-    # Importa direttamente app.py dalla root del progetto
-    app_path = os.path.join(os.path.dirname(__file__), "..", "app.py")
-    spec = importlib.util.spec_from_file_location("app", app_path)
-    app_module = importlib.util.module_from_spec(spec)
-    spec.loader.exec_module(app_module)
-    app = app_module.app
-
-
-class TestSentimentApp(unittest.TestCase):
-
-    def setUp(self):
-        """Setup per ogni test"""
-        self.app = app.test_client()
-        self.app.testing = True
-
-    def test_index_route(self):
-        """Test della route principale"""
-        with patch('app.render_template') as mock_render:
-            mock_render.return_value = 'index page'
-            response = self.app.get('/')
-            self.assertEqual(response.status_code, 200)
-            mock_render.assert_called_once_with('index.html')
-
-    def test_health_route(self):
-        """Test dell'endpoint di health check"""
-        response = self.app.get('/health')
-        self.assertEqual(response.status_code, 200)
-
-        data = json.loads(response.data)
-        self.assertIn('status', data)
-        self.assertIn('model_loaded', data)
-        self.assertIn('timestamp', data)
-        self.assertEqual(data['status'], 'healthy')
-
-    def test_predict_success(self):
-        """Test predizione con testo valido"""
-        test_data = {'review': 'This movie is great!'}
-        response = self.app.post('/predict',
-                                 json=test_data,
-                                 content_type='application/json')
-
-        self.assertEqual(response.status_code, 200)
-        data = json.loads(response.data)
-        self.assertIn('sentiment', data)
-        self.assertIn('confidence', data)
-        self.assertIn('review', data)
-
-    def test_predict_empty_text(self):
-        """Test predizione con testo vuoto"""
-        test_data = {'review': ''}
-        response = self.app.post('/predict',
-                                 json=test_data,
-                                 content_type='application/json')
-
-        self.assertEqual(response.status_code, 400)
-        data = json.loads(response.data)
-        self.assertIn('error', data)
-
-    def test_predict_no_data(self):
-        """Test predizione senza dati"""
-        response = self.app.post('/predict',
-                                 json={},
-                                 content_type='application/json')
-
-        self.assertEqual(response.status_code, 400)
-        data = json.loads(response.data)
-        self.assertIn('error', data)
-
-    def test_predict_file_success(self):
-        """Test predizione con file valido"""
-        test_file_content = "Great movie!\nTerrible film!\nOkay story."
-
-        data = {
-            'file': (io.BytesIO(test_file_content.encode()), 'test.txt')
-        }
-
-        response = self.app.post('/predict-file',
-                                 data=data,
-                                 content_type='multipart/form-data')
-
-        self.assertEqual(response.status_code, 200)
-        result = json.loads(response.data)
-        self.assertIn('total_processed', result)
-        self.assertIn('results', result)
-        self.assertGreater(result['total_processed'], 0)
-
-    def test_predict_file_no_file(self):
-        """Test predizione senza file"""
-        response = self.app.post('/predict-file')
-
-        self.assertEqual(response.status_code, 400)
-        data = json.loads(response.data)
-        self.assertIn('error', data)
-
-    def test_metrics_endpoint(self):
-        """Test dell'endpoint delle metriche Prometheus"""
-        response = self.app.get('/metrics')
-        self.assertEqual(response.status_code, 200)
-        self.assertIn('text/plain', response.content_type)
-
-    @patch('app.predict_sentiment')
-    def test_predict_internal_error(self, mock_predict):
-        """Test gestione errori interni"""
-        mock_predict.side_effect = Exception("Model error")
-
-        test_data = {'review': 'Test text'}
-        response = self.app.post('/predict',
-                                 json=test_data,
-                                 content_type='application/json')
-
-        self.assertEqual(response.status_code, 500)
-        data = json.loads(response.data)
-        self.assertIn('error', data)
-
-
-if __name__ == '__main__':
-    # Esegue tutti i test
-    unittest.main(verbosity=2)
-=======
 #!/usr/bin/env python3
 """
 Unit tests for the sentiment analysis application
@@ -305,5 +170,4 @@
                 predict_sentiment("Test review")
 
 if __name__ == '__main__':
-    pytest.main([__file__])
->>>>>>> db3404e5
+    pytest.main([__file__])